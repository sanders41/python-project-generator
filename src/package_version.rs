--- conflicted
+++ resolved
@@ -173,11 +173,7 @@
         PythonPackage::MyPy => "1.18.2".to_string(),
         PythonPackage::PreCommit => "4.3.0".to_string(),
         PythonPackage::Pytest => "9.0.0".to_string(),
-<<<<<<< HEAD
-        PythonPackage::PytestAsyncio => "1.2.0".to_string(),
-=======
         PythonPackage::PytestAsyncio => "1.3.0".to_string(),
->>>>>>> 180328ce
         PythonPackage::PytestCov => "7.0.0".to_string(),
         PythonPackage::Ruff => "0.14.4".to_string(),
         PythonPackage::Tomli => "2.2.1".to_string(),
