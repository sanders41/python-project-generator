--- conflicted
+++ resolved
@@ -169,13 +169,8 @@
         PythonPackage::Maturin => "1.9.4".to_string(),
         PythonPackage::Mkdocs => "1.6.1".to_string(),
         PythonPackage::MkdocsMaterial => "9.6.20".to_string(),
-<<<<<<< HEAD
         PythonPackage::Mkdocstrings => "0.30.1".to_string(),
-        PythonPackage::MyPy => "1.18.1".to_string(),
-=======
-        PythonPackage::Mkdocstrings => "0.30.0".to_string(),
         PythonPackage::MyPy => "1.18.2".to_string(),
->>>>>>> eeb92272
         PythonPackage::PreCommit => "4.3.0".to_string(),
         PythonPackage::Pytest => "8.4.2".to_string(),
         PythonPackage::PytestAsyncio => "1.2.0".to_string(),
